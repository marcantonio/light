--- conflicted
+++ resolved
@@ -1,21 +1,11 @@
 ---
 source: crates/parse/src/tests.rs
-<<<<<<< HEAD
-assertion_line: 162
-=======
->>>>>>> 32382bae
+assertion_line: 165
 expression: "(test[1], ast, ast_string)"
 ---
 - "\nfn foo() {}\nfn bar() {}\nfn foo() {}\n"
 - Err:
-<<<<<<< HEAD
-    message: "function `main::foo` can't be redefined"
-    line: 4
-    column: 1
-- "function `main::foo` can't be redefined at 4:1"
-=======
-    - message: "Function `foo` can't be redefined"
+    - message: "function `main::foo` can't be redefined"
       line: 4
       column: 1
-- "Function `foo` can't be redefined at 4:1"
->>>>>>> 32382bae
+- "function `main::foo` can't be redefined at 4:1"
